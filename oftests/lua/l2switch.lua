--        Copyright 2015, Big Switch Networks, Inc.
--
-- Licensed under the Eclipse Public License, Version 1.0 (the
-- "License"); you may not use this file except in compliance
-- with the License. You may obtain a copy of the License at
--
--        http://www.eclipse.org/legal/epl-v10.html
--
-- Unless required by applicable law or agreed to in writing,
-- software distributed under the License is distributed on an
-- "AS IS" BASIS, WITHOUT WARRANTIES OR CONDITIONS OF ANY KIND,
-- either express or implied. See the License for the specific
-- language governing permissions and limitations under the
-- License.

-- L2 switch with VLAN isolation
--
-- This isn't intended to be a full featured switch, but just enough to run
-- OFTests against.
--
<<<<<<< HEAD
-- TODO send packet-in instead of dropping
-- TODO send LLDPs to controller
=======
-- TODO use a single "endpoint" OpenFlow table
-- TODO remove limitation of 32 ports
>>>>>>> 0fad9fd6

local fields = fields
local bit_check, flood
local xdr = require("l2switch_xdr")

local l2_table = hashtable.create({ "vlan", "mac_hi", "mac_lo" }, { "port", "stats" })

local vlan_table = {} -- vlan -> { port -> refcount }
for vlan = 0, 4095 do
    vlan_table[vlan] = {}
end

local function vlan_add_member(vlan, port)
    vlan_entry = vlan_table[vlan]
    vlan_entry[port] = (vlan_entry[port] or 0) + 1
end

local function vlan_remove_member(vlan, port)
    vlan_entry = vlan_table[vlan]
    local refcount = vlan_entry[port]
    if refcount > 1 then
        vlan_entry[port] = refcount - 1
    else
        vlan_entry[port] = nil
    end
end

local endpoints = {} -- cookie -> { stats, port }

register_table("endpoint", {
    parse_key=xdr.read_endpoint_key,
    parse_value=xdr.read_endpoint_value,

    add=function(k, v, cookie)
        log("endpoint add %p: vlan=%u mac=%04x%08x -> port %u", cookie, k.vlan, k.mac_hi, k.mac_lo, v.port)
        local s = stats.alloc()
        l2_table:insert(k, { port=v.port, stats=s })
        vlan_add_member(k.vlan, v.port)
        endpoints[cookie] = { port=v.port, stats=s }
    end,

    modify=function(k, v, cookie)
        log("endpoint modify %p: vlan=%u mac=%04x%08x -> port %u", cookie, k.vlan, k.mac_hi, k.mac_lo, v.port)
        local e = endpoints[cookie]
        l2_table:insert(k, { port=v.port, stats=e.stats })
        vlan_remove_member(k.vlan, e.port) -- remove old port from VLAN
        vlan_add_member(k.vlan, v.port) -- add new port to VLAN
    end,

    delete=function(k, cookie)
        log("endpoint delete %p: vlan=%u mac=%04x%08x", cookie, k.vlan, k.mac_hi, k.mac_lo)
        local e = endpoints[cookie]
        l2_table:remove(k)
        vlan_remove_member(k.vlan, e.port)
        stats.free(e.stats)
        endpoints[cookie] = nil
    end,

    get_stats=function(k, writer, cookie)
        log("endpoint get_stats %p: vlan=%u mac=%04x%08x", cookie, k.vlan, k.mac_hi, k.mac_lo)
        local e = endpoints[cookie]
        local packets, bytes = stats.get(e.stats)
        xdr.write_endpoint_stats(writer, { packets=packets, bytes=bytes })
    end
})

function ingress()
<<<<<<< HEAD
    local vlan_entry = vlan_table[fields.vlan_vid]
=======
    if fields.eth_type == 0x88cc then
        trace("sending pdu to controller")
        userspace(0)
        return
    end

    local vlan_entry = vlan_table:lookup({ vlan=fields.vlan_vid })
    if not vlan_entry then
        trace("VLAN lookup failure, dropping")
        userspace(0)
        return
    end
>>>>>>> 0fad9fd6

    if not vlan_entry[fields.in_port] then
        trace("Port %u not allowed on VLAN %u, dropping", fields.in_port, fields.vlan_vid)
        userspace(0)
        return
    end

    local l2_src_entry = l2_table:lookup({ vlan=fields.vlan_vid,
                                           mac_hi=fields.eth_src_hi,
                                           mac_lo=fields.eth_src_lo })
    if not l2_src_entry then
        trace("L2 source lookup failure, dropping")
        userspace(0)
        return
    elseif l2_src_entry.port ~= fields.in_port then
        trace("Station move, dropping")
        userspace(0)
        return
    end

    stats.add(l2_src_entry.stats)

    if bit.band(fields.eth_dst_hi, 0x0100) ~= 0 then
        trace("Broadcast/multicast, flooding")
        return flood(vlan_entry)
    end

    local l2_dst_entry = l2_table:lookup({ vlan=fields.vlan_vid,
                                           mac_hi=fields.eth_dst_hi,
                                           mac_lo=fields.eth_dst_lo })
    if not l2_dst_entry then
        trace("L2 destination lookup failure, flooding")
        return flood(vlan_entry)
    end

    output(l2_dst_entry.port)
end

function flood(vlan_entry)
    for port in pairs(vlan_entry) do
        output(port)
    end
end<|MERGE_RESOLUTION|>--- conflicted
+++ resolved
@@ -17,14 +17,6 @@
 --
 -- This isn't intended to be a full featured switch, but just enough to run
 -- OFTests against.
---
-<<<<<<< HEAD
--- TODO send packet-in instead of dropping
--- TODO send LLDPs to controller
-=======
--- TODO use a single "endpoint" OpenFlow table
--- TODO remove limitation of 32 ports
->>>>>>> 0fad9fd6
 
 local fields = fields
 local bit_check, flood
@@ -92,22 +84,18 @@
 })
 
 function ingress()
-<<<<<<< HEAD
-    local vlan_entry = vlan_table[fields.vlan_vid]
-=======
     if fields.eth_type == 0x88cc then
         trace("sending pdu to controller")
         userspace(0)
         return
     end
 
-    local vlan_entry = vlan_table:lookup({ vlan=fields.vlan_vid })
+    local vlan_entry = vlan_table[fields.vlan_vid]
     if not vlan_entry then
         trace("VLAN lookup failure, dropping")
         userspace(0)
         return
     end
->>>>>>> 0fad9fd6
 
     if not vlan_entry[fields.in_port] then
         trace("Port %u not allowed on VLAN %u, dropping", fields.in_port, fields.vlan_vid)
