--- conflicted
+++ resolved
@@ -60,11 +60,8 @@
     IND_OVS_ACTION_SET_IPV6_DST,    /* of_ipv6_t */
     IND_OVS_ACTION_SET_IPV6_SRC,    /* of_ipv6_t */
     IND_OVS_ACTION_SET_IPV6_FLABEL, /* uint32_t */
-<<<<<<< HEAD
+    IND_OVS_ACTION_SET_PRIORITY, /* uint32_t */
     IND_OVS_ACTION_GROUP, /* struct group * */
-=======
-    IND_OVS_ACTION_SET_PRIORITY, /* uint32_t */
->>>>>>> 956c6ea1
 };
 
 /* Translate OpenFlow actions into IVS actions */
