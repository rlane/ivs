/****************************************************************
 *
 *        Copyright 2014, Big Switch Networks, Inc.
 *
 * Licensed under the Eclipse Public License, Version 1.0 (the
 * "License"); you may not use this file except in compliance
 * with the License. You may obtain a copy of the License at
 *
 *        http://www.eclipse.org/legal/epl-v10.html
 *
 * Unless required by applicable law or agreed to in writing,
 * software distributed under the License is distributed on an
 * "AS IS" BASIS, WITHOUT WARRANTIES OR CONDITIONS OF ANY KIND,
 * either express or implied. See the License for the specific
 * language governing permissions and limitations under the
 * License.
 *
 ****************************************************************/

/*
 * Translate actions from LOCI into OVS Netlink attributes.
 */
#if defined(__GNUC__) && !defined(__clang__)
#pragma GCC optimize (4)
#endif
#include "action.h"
#include <byteswap.h>
#include <linux/if_ether.h>
#include <action/action.h>
#include <indigo/of_state_manager.h>
#include <pipeline/pipeline.h>
#include "group.h"

#define AIM_LOG_MODULE_NAME pipeline_standard
#include <AIM/aim_log.h>

static void process_group(struct action_context *ctx, struct group *group, uint32_t hash, struct xbuf *stats);

void
pipeline_standard_translate_actions(
    struct action_context *ctx,
    struct xbuf *xbuf,
    uint32_t hash,
    struct xbuf *stats)
{
    struct nlattr *attr;
    XBUF_FOREACH(xbuf_data(xbuf), xbuf_length(xbuf), attr) {
        switch (attr->nla_type) {
        /* Output actions */
        case IND_OVS_ACTION_CONTROLLER:
            action_controller(ctx, *XBUF_PAYLOAD(attr, uint64_t));
            break;
        case IND_OVS_ACTION_OUTPUT:
            action_output(ctx, *XBUF_PAYLOAD(attr, uint32_t));
            break;
        case IND_OVS_ACTION_LOCAL:
            action_output_local(ctx);
            break;
        case IND_OVS_ACTION_IN_PORT:
            action_output_in_port(ctx);
            break;

        /* Ethernet actions */
        case IND_OVS_ACTION_SET_ETH_DST:
            action_set_eth_dst(ctx, *XBUF_PAYLOAD(attr, of_mac_addr_t));
            break;
        case IND_OVS_ACTION_SET_ETH_SRC:
            action_set_eth_src(ctx, *XBUF_PAYLOAD(attr, of_mac_addr_t));
            break;

        /* VLAN actions */
        case IND_OVS_ACTION_SET_VLAN_VID:
            action_set_vlan_vid(ctx, *XBUF_PAYLOAD(attr, uint16_t));
            break;
        case IND_OVS_ACTION_SET_VLAN_PCP:
            action_set_vlan_pcp(ctx, *XBUF_PAYLOAD(attr, uint8_t));
            break;
        case IND_OVS_ACTION_POP_VLAN:
            action_pop_vlan(ctx);
            break;
        case IND_OVS_ACTION_PUSH_VLAN:
            action_push_vlan(ctx);
            break;

        /* IPv4 actions */
        case IND_OVS_ACTION_SET_IPV4_DST:
            action_set_ipv4_dst(ctx, *XBUF_PAYLOAD(attr, uint32_t));
            break;
        case IND_OVS_ACTION_SET_IPV4_SRC:
            action_set_ipv4_src(ctx, *XBUF_PAYLOAD(attr, uint32_t));
            break;

        /* IPv6 actions */
        case IND_OVS_ACTION_SET_IPV6_DST:
            action_set_ipv6_dst(ctx, *XBUF_PAYLOAD(attr, of_ipv6_t));
            break;
        case IND_OVS_ACTION_SET_IPV6_SRC:
            action_set_ipv6_src(ctx, *XBUF_PAYLOAD(attr, of_ipv6_t));
            break;
        case IND_OVS_ACTION_SET_IPV6_FLABEL:
            action_set_ipv6_flabel(ctx, *XBUF_PAYLOAD(attr, uint32_t));
            break;

        /* Generic IP actions */
        case IND_OVS_ACTION_SET_IP_DSCP:
            action_set_ipv4_dscp(ctx, *XBUF_PAYLOAD(attr, uint8_t));
            action_set_ipv6_dscp(ctx, *XBUF_PAYLOAD(attr, uint8_t));
            break;
        case IND_OVS_ACTION_SET_IP_ECN:
            action_set_ipv4_ecn(ctx, *XBUF_PAYLOAD(attr, uint8_t));
            action_set_ipv6_ecn(ctx, *XBUF_PAYLOAD(attr, uint8_t));
            break;
        case IND_OVS_ACTION_DEC_NW_TTL:
            /* Special cased because it can drop the packet */
            if (ATTR_BITMAP_TEST(ctx->current_key.populated, OVS_KEY_ATTR_IPV4)) {
                ATTR_BITMAP_SET(ctx->modified_attrs, OVS_KEY_ATTR_IPV4);
                if (ctx->current_key.ipv4.ipv4_ttl == 0
                    || --ctx->current_key.ipv4.ipv4_ttl == 0) {
                    return;
                }
            }

            if (ATTR_BITMAP_TEST(ctx->current_key.populated, OVS_KEY_ATTR_IPV6)) {
                ATTR_BITMAP_SET(ctx->modified_attrs, OVS_KEY_ATTR_IPV6);
                if (ctx->current_key.ipv6.ipv6_hlimit == 0
                    || --ctx->current_key.ipv6.ipv6_hlimit == 0) {
                    return;
                }
            }
            break;
        case IND_OVS_ACTION_SET_NW_TTL:
            action_set_ipv4_ttl(ctx, *XBUF_PAYLOAD(attr, uint8_t));
            action_set_ipv6_ttl(ctx, *XBUF_PAYLOAD(attr, uint8_t));
            break;

        /* TCP actions */
        case IND_OVS_ACTION_SET_TCP_DST:
            action_set_tcp_dst(ctx, *XBUF_PAYLOAD(attr, uint16_t));
            break;
        case IND_OVS_ACTION_SET_TCP_SRC:
            action_set_tcp_src(ctx, *XBUF_PAYLOAD(attr, uint16_t));
            break;

        /* UDP actions */
        case IND_OVS_ACTION_SET_UDP_DST:
            action_set_udp_dst(ctx, *XBUF_PAYLOAD(attr, uint16_t));
            break;
        case IND_OVS_ACTION_SET_UDP_SRC:
            action_set_udp_src(ctx, *XBUF_PAYLOAD(attr, uint16_t));
            break;

        /* Generic L4 actions */
        case IND_OVS_ACTION_SET_TP_DST:
            action_set_tcp_dst(ctx, *XBUF_PAYLOAD(attr, uint16_t));
            action_set_udp_dst(ctx, *XBUF_PAYLOAD(attr, uint16_t));
            break;
        case IND_OVS_ACTION_SET_TP_SRC:
            action_set_tcp_src(ctx, *XBUF_PAYLOAD(attr, uint16_t));
            action_set_udp_src(ctx, *XBUF_PAYLOAD(attr, uint16_t));
            break;

<<<<<<< HEAD
        /* Group action */
        case IND_OVS_ACTION_GROUP: {
            struct group *group = *XBUF_PAYLOAD(attr, struct group *);
            process_group(ctx, group, hash, stats);
            break;
        }
=======
        /* Miscellaneous actions */
        case IND_OVS_ACTION_SET_PRIORITY:
            action_set_priority(ctx, *XBUF_PAYLOAD(attr, uint32_t));
            break;
>>>>>>> 956c6ea1

        default:
            break;
        }
    }
}

static void
process_group_bucket(
    struct action_context *ctx, struct group_bucket *bucket,
    uint32_t hash, struct xbuf *stats)
{
    pipeline_standard_translate_actions(ctx, &bucket->actions, hash, stats);
    pipeline_add_stats(stats, &bucket->stats_handle);
}

/* TODO handle watch_port, watch_group */
static void
process_group(
    struct action_context *ctx, struct group *group,
    uint32_t hash, struct xbuf *stats)
{
    if (group->value.num_buckets == 0) {
        return;
    }

    if (group->type == OF_GROUP_TYPE_SELECT) {
        struct group_bucket *bucket = &group->value.buckets[hash % group->value.num_buckets];
        process_group_bucket(ctx, bucket, hash, stats);
    } else if (group->type == OF_GROUP_TYPE_INDIRECT) {
        process_group_bucket(ctx, &group->value.buckets[0], hash, stats);
    } else if (group->type == OF_GROUP_TYPE_ALL) {
        /* TODO reset ctx after each bucket */
        int i;
        for (i = 0; i < group->value.num_buckets; i++) {
            process_group_bucket(ctx, &group->value.buckets[i], hash, stats);
        }
    } else if (group->type == OF_GROUP_TYPE_FF) {
        process_group_bucket(ctx, &group->value.buckets[0], hash, stats);
    }
}


/* The code below is not in a performance-critical path */
#if defined(__GNUC__) && !defined(__clang__)
#pragma GCC optimize ("s")
#endif

/**
 * Translate LOCI actions into an IVS-internal representation.
 *
 * The actions are written to 'xbuf'.
 */
indigo_error_t
pipeline_standard_translate_openflow_actions(of_list_action_t *actions, struct xbuf *xbuf, bool table_miss)
{
    of_action_t act;
    int rv;
    OF_LIST_ACTION_ITER(actions, &act, rv) {
        switch (act.header.object_id) {
        case OF_ACTION_OUTPUT: {
            of_port_no_t port_no;
            of_action_output_port_get(&act.output, &port_no);
            switch (port_no) {
                case OF_PORT_DEST_CONTROLLER: {
                    uint8_t reason = table_miss ? OF_PACKET_IN_REASON_NO_MATCH :
                                                  OF_PACKET_IN_REASON_ACTION;
                    uint64_t userdata = IVS_PKTIN_USERDATA(reason, 0);
                    xbuf_append_attr(xbuf, IND_OVS_ACTION_CONTROLLER, &userdata, sizeof(userdata));
                    break;
                }
                case OF_PORT_DEST_ALL:
                    AIM_LOG_ERROR("unsupported output port OFPP_ALL");
                    return INDIGO_ERROR_COMPAT;
                case OF_PORT_DEST_WILDCARD:
                    AIM_LOG_ERROR("unsupported output port OFPP_ANY");
                    return INDIGO_ERROR_COMPAT;
                case OF_PORT_DEST_FLOOD:
                    AIM_LOG_ERROR("unsupported output port OFPP_FLOOD");
                    return INDIGO_ERROR_COMPAT;
                case OF_PORT_DEST_USE_TABLE:
                    AIM_LOG_ERROR("unsupported output port OFPP_TABLE");
                    return INDIGO_ERROR_COMPAT;
                case OF_PORT_DEST_LOCAL:
                    xbuf_append_attr(xbuf, IND_OVS_ACTION_LOCAL, NULL, 0);
                    break;
                case OF_PORT_DEST_IN_PORT:
                    xbuf_append_attr(xbuf, IND_OVS_ACTION_IN_PORT, NULL, 0);
                    break;
                case OF_PORT_DEST_NORMAL:
                    AIM_LOG_ERROR("unsupported output port OFPP_NORMAL");
                    return INDIGO_ERROR_COMPAT;
                default: {
                    xbuf_append_attr(xbuf, IND_OVS_ACTION_OUTPUT, &port_no, sizeof(port_no));
                    break;
                }
            }
            break;
        }
        case OF_ACTION_SET_FIELD: {
            of_oxm_t oxm;
            of_action_set_field_field_bind(&act.set_field, &oxm.header);
            switch (oxm.header.object_id) {
                case OF_OXM_VLAN_VID: {
                    uint16_t vlan_vid;
                    of_oxm_vlan_vid_value_get(&oxm.vlan_vid, &vlan_vid);
                    xbuf_append_attr(xbuf, IND_OVS_ACTION_SET_VLAN_VID, &vlan_vid, sizeof(vlan_vid));
                    break;
                }
                case OF_OXM_VLAN_PCP: {
                    uint8_t vlan_pcp;
                    of_oxm_vlan_pcp_value_get(&oxm.vlan_pcp, &vlan_pcp);
                    xbuf_append_attr(xbuf, IND_OVS_ACTION_SET_VLAN_PCP, &vlan_pcp, sizeof(vlan_pcp));
                    break;
                }
                case OF_OXM_ETH_SRC: {
                    of_mac_addr_t mac;
                    of_oxm_eth_src_value_get(&oxm.eth_src, &mac);
                    xbuf_append_attr(xbuf, IND_OVS_ACTION_SET_ETH_SRC, &mac, sizeof(mac));
                    break;
                }
                case OF_OXM_ETH_DST: {
                    of_mac_addr_t mac;
                    of_oxm_eth_dst_value_get(&oxm.eth_dst, &mac);
                    xbuf_append_attr(xbuf, IND_OVS_ACTION_SET_ETH_DST, &mac, sizeof(mac));
                    break;
                }
                case OF_OXM_IPV4_SRC: {
                    uint32_t ipv4;
                    of_oxm_ipv4_src_value_get(&oxm.ipv4_src, &ipv4);
                    xbuf_append_attr(xbuf, IND_OVS_ACTION_SET_IPV4_SRC, &ipv4, sizeof(ipv4));
                    break;
                }
                case OF_OXM_IPV4_DST: {
                    uint32_t ipv4;
                    of_oxm_ipv4_dst_value_get(&oxm.ipv4_dst, &ipv4);
                    xbuf_append_attr(xbuf, IND_OVS_ACTION_SET_IPV4_DST, &ipv4, sizeof(ipv4));
                    break;
                }
                case OF_OXM_IP_DSCP: {
                    uint8_t ip_dscp;
                    of_oxm_ip_dscp_value_get(&oxm.ip_dscp, &ip_dscp);

                    if (ip_dscp > ((uint8_t)IP_DSCP_MASK >> 2)) {
                        AIM_LOG_ERROR("invalid dscp %d in action %s", ip_dscp,
                                of_object_id_str[act.header.object_id]);
                        return INDIGO_ERROR_COMPAT;
                    }

                    ip_dscp <<= 2;
                    xbuf_append_attr(xbuf, IND_OVS_ACTION_SET_IP_DSCP, &ip_dscp, sizeof(ip_dscp));
                    break;
                }
                case OF_OXM_IP_ECN: {
                    uint8_t ip_ecn;
                    of_oxm_ip_ecn_value_get(&oxm.ip_ecn, &ip_ecn);

                    if (ip_ecn > IP_ECN_MASK) {
                        AIM_LOG_ERROR("invalid ecn %d in action %s", ip_ecn,
                                of_object_id_str[act.header.object_id]);
                        return INDIGO_ERROR_COMPAT;
                    }

                    xbuf_append_attr(xbuf, IND_OVS_ACTION_SET_IP_ECN, &ip_ecn, sizeof(ip_ecn));
                    break;
                }
                case OF_OXM_IPV6_SRC: {
                    of_ipv6_t ipv6;
                    of_oxm_ipv6_src_value_get(&oxm.ipv6_src, &ipv6);
                    xbuf_append_attr(xbuf, IND_OVS_ACTION_SET_IPV6_SRC, &ipv6, sizeof(ipv6));
                    break;
                }
                case OF_OXM_IPV6_DST: {
                    of_ipv6_t ipv6;
                    of_oxm_ipv6_dst_value_get(&oxm.ipv6_dst, &ipv6);
                    xbuf_append_attr(xbuf, IND_OVS_ACTION_SET_IPV6_DST, &ipv6, sizeof(ipv6));
                    break;
                }
                case OF_OXM_IPV6_FLABEL: {
                    uint32_t flabel;
                    of_oxm_ipv6_flabel_value_get(&oxm.ipv6_flabel, &flabel);

                    if (flabel > IPV6_FLABEL_MASK) {
                        AIM_LOG_ERROR("invalid flabel 0x%04x in action %s", flabel,
                                of_object_id_str[act.header.object_id]);
                        return INDIGO_ERROR_COMPAT;
                    }

                    xbuf_append_attr(xbuf, IND_OVS_ACTION_SET_IPV6_FLABEL, &flabel, sizeof(flabel));
                    break;
                }
                case OF_OXM_TCP_SRC: {
                    uint16_t port;
                    of_oxm_tcp_src_value_get(&oxm.tcp_src, &port);
                    xbuf_append_attr(xbuf, IND_OVS_ACTION_SET_TCP_SRC, &port, sizeof(port));
                    break;
                }
                case OF_OXM_TCP_DST: {
                    uint16_t port;
                    of_oxm_tcp_dst_value_get(&oxm.tcp_dst, &port);
                    xbuf_append_attr(xbuf, IND_OVS_ACTION_SET_TCP_DST, &port, sizeof(port));
                    break;
                }
                case OF_OXM_UDP_SRC: {
                    uint16_t port;
                    of_oxm_udp_src_value_get(&oxm.udp_src, &port);
                    xbuf_append_attr(xbuf, IND_OVS_ACTION_SET_UDP_SRC, &port, sizeof(port));
                    break;
                }
                case OF_OXM_UDP_DST: {
                    uint16_t port;
                    of_oxm_udp_dst_value_get(&oxm.udp_dst, &port);
                    xbuf_append_attr(xbuf, IND_OVS_ACTION_SET_UDP_DST, &port, sizeof(port));
                    break;
                }
                default:
                    AIM_LOG_ERROR("unsupported set-field oxm %s", of_object_id_str[oxm.header.object_id]);
                    return INDIGO_ERROR_COMPAT;
            }
            break;
        }
        case OF_ACTION_SET_DL_DST: {
            of_mac_addr_t mac;
            of_action_set_dl_dst_dl_addr_get(&act.set_dl_dst, &mac);
            xbuf_append_attr(xbuf, IND_OVS_ACTION_SET_ETH_DST, &mac, sizeof(mac));
            break;
        }
        case OF_ACTION_SET_DL_SRC: {
            of_mac_addr_t mac;
            of_action_set_dl_src_dl_addr_get(&act.set_dl_src, &mac);
            xbuf_append_attr(xbuf, IND_OVS_ACTION_SET_ETH_SRC, &mac, sizeof(mac));
            break;
        }
        case OF_ACTION_SET_NW_DST: {
            uint32_t ipv4;
            of_action_set_nw_dst_nw_addr_get(&act.set_nw_dst, &ipv4);
            xbuf_append_attr(xbuf, IND_OVS_ACTION_SET_IPV4_DST, &ipv4, sizeof(ipv4));
            break;
        }
        case OF_ACTION_SET_NW_SRC: {
            uint32_t ipv4;
            of_action_set_nw_src_nw_addr_get(&act.set_nw_src, &ipv4);
            xbuf_append_attr(xbuf, IND_OVS_ACTION_SET_IPV4_SRC, &ipv4, sizeof(ipv4));
            break;
        }
        case OF_ACTION_SET_NW_TOS: {
            uint8_t tos;
            of_action_set_nw_tos_nw_tos_get(&act.set_nw_tos, &tos);
            xbuf_append_attr(xbuf, IND_OVS_ACTION_SET_IP_DSCP, &tos, sizeof(tos));
            break;
        }
        case OF_ACTION_SET_TP_DST: {
            uint16_t port;
            of_action_set_tp_dst_tp_port_get(&act.set_tp_dst, &port);
            xbuf_append_attr(xbuf, IND_OVS_ACTION_SET_TP_DST, &port, sizeof(port));
            break;
        }
        case OF_ACTION_SET_TP_SRC: {
            uint16_t port;
            of_action_set_tp_src_tp_port_get(&act.set_tp_src, &port);
            xbuf_append_attr(xbuf, IND_OVS_ACTION_SET_TP_SRC, &port, sizeof(port));
            break;
        }
        case OF_ACTION_SET_VLAN_VID: {
            uint16_t vlan_vid;
            of_action_set_vlan_vid_vlan_vid_get(&act.set_vlan_vid, &vlan_vid);
            xbuf_append_attr(xbuf, IND_OVS_ACTION_SET_VLAN_VID, &vlan_vid, sizeof(vlan_vid));
            break;
        }
        case OF_ACTION_SET_VLAN_PCP: {
            uint8_t vlan_pcp;
            of_action_set_vlan_pcp_vlan_pcp_get(&act.set_vlan_pcp, &vlan_pcp);
            xbuf_append_attr(xbuf, IND_OVS_ACTION_SET_VLAN_PCP, &vlan_pcp, sizeof(vlan_pcp));
            break;
        }
        case OF_ACTION_POP_VLAN:
        case OF_ACTION_STRIP_VLAN: {
            xbuf_append_attr(xbuf, IND_OVS_ACTION_POP_VLAN, NULL, 0);
            break;
        }
        case OF_ACTION_PUSH_VLAN: {
            uint16_t eth_type;
            of_action_push_vlan_ethertype_get(&act.push_vlan, &eth_type);

            if (eth_type != ETH_P_8021Q) {
                AIM_LOG_ERROR("unsupported eth_type 0x%04x in action %s", eth_type,
                           of_object_id_str[act.header.object_id]);
                return INDIGO_ERROR_COMPAT;
            }

            xbuf_append_attr(xbuf, IND_OVS_ACTION_PUSH_VLAN, &eth_type, sizeof(eth_type));
            break;
        }
        case OF_ACTION_DEC_NW_TTL:
        case OF_ACTION_NICIRA_DEC_TTL: {
            xbuf_append_attr(xbuf, IND_OVS_ACTION_DEC_NW_TTL, NULL, 0);
            break;
        }
        case OF_ACTION_SET_NW_TTL: {
            uint8_t ttl;
            of_action_set_nw_ttl_nw_ttl_get(&act.set_nw_ttl, &ttl);
            xbuf_append_attr(xbuf, IND_OVS_ACTION_SET_NW_TTL, &ttl, sizeof(ttl));
            break;
        }
<<<<<<< HEAD
        case OF_ACTION_GROUP: {
            uint32_t group_id;
            of_action_group_group_id_get(&act.group, &group_id);
            struct group *group = indigo_core_group_acquire(group_id);
            if (group == NULL) {
                AIM_LOG_ERROR("nonexistent group %u", group_id);
                return INDIGO_ERROR_COMPAT;
            }
            xbuf_append_attr(xbuf, IND_OVS_ACTION_GROUP, &group, sizeof(group));
=======
        case OF_ACTION_SET_QUEUE: {
            uint32_t queue_id;
            of_action_set_queue_queue_id_get(&act.set_queue, &queue_id);
            xbuf_append_attr(xbuf, IND_OVS_ACTION_SET_PRIORITY, &queue_id, sizeof(queue_id));
>>>>>>> 956c6ea1
            break;
        }
        default:
            AIM_LOG_ERROR("unsupported action %s", of_object_id_str[act.header.object_id]);
            return INDIGO_ERROR_COMPAT;
        }
    }

    return INDIGO_ERROR_NONE;
}

void
pipeline_standard_cleanup_actions(struct xbuf *actions)
{
    struct nlattr *attr;
    XBUF_FOREACH(xbuf_data(actions), xbuf_length(actions), attr) {
        switch (attr->nla_type) {
        case IND_OVS_ACTION_GROUP: {
            struct group *group = *XBUF_PAYLOAD(attr, struct group *);
            indigo_core_group_release(group->id);
            break;
        }
        default:
            break;
        }
    }
    xbuf_cleanup(actions);
}<|MERGE_RESOLUTION|>--- conflicted
+++ resolved
@@ -159,19 +159,17 @@
             action_set_udp_src(ctx, *XBUF_PAYLOAD(attr, uint16_t));
             break;
 
-<<<<<<< HEAD
         /* Group action */
         case IND_OVS_ACTION_GROUP: {
             struct group *group = *XBUF_PAYLOAD(attr, struct group *);
             process_group(ctx, group, hash, stats);
             break;
         }
-=======
+
         /* Miscellaneous actions */
         case IND_OVS_ACTION_SET_PRIORITY:
             action_set_priority(ctx, *XBUF_PAYLOAD(attr, uint32_t));
             break;
->>>>>>> 956c6ea1
 
         default:
             break;
@@ -476,7 +474,12 @@
             xbuf_append_attr(xbuf, IND_OVS_ACTION_SET_NW_TTL, &ttl, sizeof(ttl));
             break;
         }
-<<<<<<< HEAD
+        case OF_ACTION_SET_QUEUE: {
+            uint32_t queue_id;
+            of_action_set_queue_queue_id_get(&act.set_queue, &queue_id);
+            xbuf_append_attr(xbuf, IND_OVS_ACTION_SET_PRIORITY, &queue_id, sizeof(queue_id));
+            break;
+        }
         case OF_ACTION_GROUP: {
             uint32_t group_id;
             of_action_group_group_id_get(&act.group, &group_id);
@@ -486,12 +489,6 @@
                 return INDIGO_ERROR_COMPAT;
             }
             xbuf_append_attr(xbuf, IND_OVS_ACTION_GROUP, &group, sizeof(group));
-=======
-        case OF_ACTION_SET_QUEUE: {
-            uint32_t queue_id;
-            of_action_set_queue_queue_id_get(&act.set_queue, &queue_id);
-            xbuf_append_attr(xbuf, IND_OVS_ACTION_SET_PRIORITY, &queue_id, sizeof(queue_id));
->>>>>>> 956c6ea1
             break;
         }
         default:
