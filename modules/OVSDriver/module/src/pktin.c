/****************************************************************
 *
 *        Copyright 2014, Big Switch Networks, Inc.
 *
 * Licensed under the Eclipse Public License, Version 1.0 (the
 * "License"); you may not use this file except in compliance
 * with the License. You may obtain a copy of the License at
 *
 *        http://www.eclipse.org/legal/epl-v10.html
 *
 * Unless required by applicable law or agreed to in writing,
 * software distributed under the License is distributed on an
 * "AS IS" BASIS, WITHOUT WARRANTIES OR CONDITIONS OF ANY KIND,
 * either express or implied. See the License for the specific
 * language governing permissions and limitations under the
 * License.
 *
 ****************************************************************/

#include "ovs_driver_int.h"
#include <indigo/of_state_manager.h>
#include <SocketManager/socketmanager.h>

static aim_ratelimiter_t ind_ovs_pktin_limiter;

<<<<<<< HEAD
indigo_error_t
=======
DEBUG_COUNTER(not_enabled, "ovsdriver.pktin.not_enabled",
              "Dropped packet-in because it is disabled on the port");
DEBUG_COUNTER(global_ratelimited, "ovsdriver.pktin.global_ratelimited",
              "Dropped packet-in because of the global ratelimiter");
DEBUG_COUNTER(bad_match, "ovsdriver.pktin.bad_match",
              "Dropped packet-in because it had a bad OpenFlow match");
DEBUG_COUNTER(bad_data, "ovsdriver.pktin.bad_data",
              "Dropped packet-in because it had too much data");
DEBUG_COUNTER(pktin, "ovsdriver.pktin",
              "Received packet-in message from the kernel");
DEBUG_COUNTER(port_ratelimited, "ovsdriver.pktin.port_ratelimited",
              "Dropped packet-in because of the port ratelimiter");

static indigo_error_t
>>>>>>> b1037258
ind_ovs_pktin(of_port_no_t in_port,
              uint8_t *data, unsigned int len, uint8_t reason, uint64_t metadata,
              struct ind_ovs_parsed_key *pkey)
{
    LOG_TRACE("Sending packet-in");

    struct ind_ovs_port *port = ind_ovs_port_lookup(in_port);
    of_version_t ctrlr_of_version;

    if (indigo_cxn_get_async_version(&ctrlr_of_version) != INDIGO_ERROR_NONE) {
        return INDIGO_ERROR_NONE;
    }

    if (port != NULL && port->no_packet_in) {
        LOG_TRACE("Packet-in not enabled from this port");
        debug_counter_inc(&not_enabled);
        return INDIGO_ERROR_NONE;
    }

    if (!ind_ovs_benchmark_mode &&
        aim_ratelimiter_limit(&ind_ovs_pktin_limiter, monotonic_us()) != 0) {
        debug_counter_inc(&global_ratelimited);
        return INDIGO_ERROR_NONE;
    }

    of_match_t match;
    ind_ovs_key_to_match(pkey, ctrlr_of_version, &match);
    match.fields.metadata = metadata;
    OF_MATCH_MASK_METADATA_EXACT_SET(&match);

    of_octets_t of_octets = { .data = data, .bytes = len };

    of_packet_in_t *of_packet_in;
    if ((of_packet_in = of_packet_in_new(ctrlr_of_version)) == NULL) {
        return INDIGO_ERROR_RESOURCE;
    }

    of_packet_in_total_len_set(of_packet_in, len);
    of_packet_in_reason_set(of_packet_in, reason);
    of_packet_in_buffer_id_set(of_packet_in, OF_BUFFER_ID_NO_BUFFER);

    if (of_packet_in->version < OF_VERSION_1_2) {
        of_packet_in_in_port_set(of_packet_in, in_port);
    } else {
        if (LOXI_FAILURE(of_packet_in_match_set(of_packet_in, &match))) {
            LOG_ERROR("Failed to write match to packet-in message");
            debug_counter_inc(&bad_match);
            of_packet_in_delete(of_packet_in);
            return INDIGO_ERROR_UNKNOWN;
        }
    }

    if (of_packet_in->version >= OF_VERSION_1_3) {
        of_packet_in_cookie_set(of_packet_in, UINT64_C(0xffffffffffffffff));
    }

    if (LOXI_FAILURE(of_packet_in_data_set(of_packet_in, &of_octets))) {
        LOG_ERROR("Failed to write packet data to packet-in message");
        debug_counter_inc(&bad_data);
        of_packet_in_delete(of_packet_in);
        return INDIGO_ERROR_UNKNOWN;
    }

    return indigo_core_packet_in(of_packet_in);
}

static int
ind_ovs_pktin_recv(struct nl_msg *msg, void *arg)
{
    struct ind_ovs_port *port = arg;

    debug_counter_inc(&pktin);

    if (!ind_ovs_benchmark_mode && aim_ratelimiter_limit(&port->pktin_limiter, monotonic_us()) != 0) {
        if (aim_ratelimiter_limit(&port->upcall_log_limiter, monotonic_us()) == 0) {
            LOG_WARN("rate limiting packet-ins from port %s", port->ifname);
        }
        debug_counter_inc(&port_ratelimited);
        return NL_OK;
    }

    struct nlmsghdr *nlh = nlmsg_hdr(msg);
    assert(nlh->nlmsg_type == ovs_packet_family);

    struct nlattr *attrs[OVS_PACKET_ATTR_MAX+1];
    if (genlmsg_parse(nlh, sizeof(struct ovs_header),
                      attrs, OVS_PACKET_ATTR_MAX,
                      NULL) < 0) {
        LOG_ERROR("failed to parse packet message");
        abort();
    }

    LOG_VERBOSE("Received packet-in message:");
    ind_ovs_dump_msg(nlmsg_hdr(msg));

    struct nlattr *key = attrs[OVS_PACKET_ATTR_KEY];
    struct nlattr *packet = attrs[OVS_PACKET_ATTR_PACKET];
    struct nlattr *userdata_nla = attrs[OVS_PACKET_ATTR_USERDATA];
    assert(key && packet && userdata_nla);

    struct ind_ovs_parsed_key pkey;
    ind_ovs_parse_key(key, &pkey);

    uint64_t userdata = nla_get_u64(userdata_nla);

    ind_ovs_pktin(pkey.in_port,
                  nla_data(packet), nla_len(packet),
                  IVS_PKTIN_REASON(userdata),
                  IVS_PKTIN_METADATA(userdata),
                  &pkey);

    return NL_OK;
}

static void
ind_ovs_pktin_ready(int socket_id, void *cookie,
                    int read_ready, int write_ready, int error_seen)
{
    struct ind_ovs_port *port = cookie;
    nl_recvmsgs_default(port->pktin_socket);
}

void
ind_ovs_pktin_register(struct ind_ovs_port *port)
{
    if (ind_soc_socket_register(nl_socket_get_fd(port->pktin_socket),
                                ind_ovs_pktin_ready, port) < 0) {
        LOG_ERROR("failed to register socket");
        abort();
    }

    nl_socket_modify_cb(port->pktin_socket, NL_CB_VALID, NL_CB_CUSTOM,
                        ind_ovs_pktin_recv, port);
}

void
ind_ovs_pktin_unregister(struct ind_ovs_port *port)
{
    ind_soc_socket_unregister(nl_socket_get_fd(port->pktin_socket));
}

void
ind_ovs_pktin_init(void)
{
    aim_ratelimiter_init(&ind_ovs_pktin_limiter, PKTIN_INTERVAL,
                         PKTIN_BURST_SIZE, NULL);
}<|MERGE_RESOLUTION|>--- conflicted
+++ resolved
@@ -23,9 +23,6 @@
 
 static aim_ratelimiter_t ind_ovs_pktin_limiter;
 
-<<<<<<< HEAD
-indigo_error_t
-=======
 DEBUG_COUNTER(not_enabled, "ovsdriver.pktin.not_enabled",
               "Dropped packet-in because it is disabled on the port");
 DEBUG_COUNTER(global_ratelimited, "ovsdriver.pktin.global_ratelimited",
@@ -39,8 +36,7 @@
 DEBUG_COUNTER(port_ratelimited, "ovsdriver.pktin.port_ratelimited",
               "Dropped packet-in because of the port ratelimiter");
 
-static indigo_error_t
->>>>>>> b1037258
+indigo_error_t
 ind_ovs_pktin(of_port_no_t in_port,
               uint8_t *data, unsigned int len, uint8_t reason, uint64_t metadata,
               struct ind_ovs_parsed_key *pkey)
